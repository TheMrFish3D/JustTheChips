[
  {
    "id": "3018_basic",
    "axis_max_feed_mm_min": 800,
    "rigidity_factor": 0.12,
    "aggressiveness": {
      "axial": 0.25,
      "radial": 0.35,
      "feed": 0.4
    }
  },
  {
    "id": "3018_pro",
    "axis_max_feed_mm_min": 1000,
    "rigidity_factor": 0.18,
    "aggressiveness": {
      "axial": 0.3,
      "radial": 0.4,
      "feed": 0.5
    }
  },
  {
<<<<<<< HEAD
    "id": "lowrider_v3_small",
    "axis_max_feed_mm_min": 3000,
    "rigidity_factor": 0.35,
    "aggressiveness": {
      "axial": 0.5,
      "radial": 0.6,
      "feed": 0.7
    }
  },
  {
    "id": "lowrider_v3_medium",
=======
    "id": "3018_pro_max",
    "axis_max_feed_mm_min": 1200,
    "rigidity_factor": 0.25,
    "aggressiveness": {
      "axial": 0.35,
      "radial": 0.45,
      "feed": 0.55
    }
  },
  {
    "id": "3018_steel",
    "axis_max_feed_mm_min": 1500,
    "rigidity_factor": 0.35,
    "aggressiveness": {
      "axial": 0.45,
      "radial": 0.55,
      "feed": 0.65
    }
  },
  {
    "id": "lowrider_v3",
>>>>>>> 90e3c0e2
    "axis_max_feed_mm_min": 3000,
    "rigidity_factor": 0.25,
    "aggressiveness": {
      "axial": 0.4,
      "radial": 0.5,
      "feed": 0.6
    }
  },
  {
    "id": "lowrider_v3_large",
    "axis_max_feed_mm_min": 3000,
    "rigidity_factor": 0.20,
    "aggressiveness": {
      "axial": 0.3,
      "radial": 0.4,
      "feed": 0.5
    }
  },
  {
    "id": "lowrider_v3_xlarge",
    "axis_max_feed_mm_min": 3000,
    "rigidity_factor": 0.15,
    "aggressiveness": {
      "axial": 0.25,
      "radial": 0.3,
      "feed": 0.4
    }
  },
  {
    "id": "queenbee_pro",
    "axis_max_feed_mm_min": 4000,
    "rigidity_factor": 0.35,
    "aggressiveness": {
      "axial": 0.5,
      "radial": 0.6,
      "feed": 0.7
    }
  },
  {
    "id": "printnc",
    "axis_max_feed_mm_min": 6000,
    "rigidity_factor": 0.6,
    "aggressiveness": {
      "axial": 0.7,
      "radial": 0.8,
      "feed": 0.8
    }
  },
  {
    "id": "benchtop_mill",
    "axis_max_feed_mm_min": 2500,
    "rigidity_factor": 0.45,
    "aggressiveness": {
      "axial": 0.6,
      "radial": 0.7,
      "feed": 0.7
    }
  },
  {
    "id": "rigid_hobby_mill",
    "axis_max_feed_mm_min": 5000,
    "rigidity_factor": 0.55,
    "aggressiveness": {
      "axial": 0.7,
      "radial": 0.7,
      "feed": 0.8
    }
  },
  {
    "id": "entry_vmc",
    "axis_max_feed_mm_min": 8000,
    "rigidity_factor": 0.8,
    "aggressiveness": {
      "axial": 0.8,
      "radial": 0.9,
      "feed": 0.9
    }
  },
  {
    "id": "custom",
    "axis_max_feed_mm_min": 3000,
    "rigidity_factor": 0.5,
    "aggressiveness": {
      "axial": 0.6,
      "radial": 0.6,
      "feed": 0.7
    }
  }
]<|MERGE_RESOLUTION|>--- conflicted
+++ resolved
@@ -20,19 +20,6 @@
     }
   },
   {
-<<<<<<< HEAD
-    "id": "lowrider_v3_small",
-    "axis_max_feed_mm_min": 3000,
-    "rigidity_factor": 0.35,
-    "aggressiveness": {
-      "axial": 0.5,
-      "radial": 0.6,
-      "feed": 0.7
-    }
-  },
-  {
-    "id": "lowrider_v3_medium",
-=======
     "id": "3018_pro_max",
     "axis_max_feed_mm_min": 1200,
     "rigidity_factor": 0.25,
@@ -53,8 +40,17 @@
     }
   },
   {
-    "id": "lowrider_v3",
->>>>>>> 90e3c0e2
+    "id": "lowrider_v3_small",
+    "axis_max_feed_mm_min": 3000,
+    "rigidity_factor": 0.35,
+    "aggressiveness": {
+      "axial": 0.5,
+      "radial": 0.6,
+      "feed": 0.7
+    }
+  },
+  {
+    "id": "lowrider_v3_medium",
     "axis_max_feed_mm_min": 3000,
     "rigidity_factor": 0.25,
     "aggressiveness": {
